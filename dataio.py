import csv
import glob
import math
import os

import matplotlib.colors as colors
import numpy as np
import scipy.io.wavfile as wavfile
import scipy.ndimage
import scipy.special
import skimage
import skimage.filters
import skvideo.io
import torch
import diff_operators
import implicit_functions

from PIL import Image
from torch.utils.data import Dataset
from torchvision.transforms import Resize, Compose, ToTensor, Normalize




def get_mgrid(sidelen, dim=2):
    '''Generates a flattened grid of (x,y,...) coordinates in a range of -1 to 1.'''
    if isinstance(sidelen, int):
        sidelen = dim * (sidelen,)

    if dim == 2:
        pixel_coords = np.stack(np.mgrid[:sidelen[0], :sidelen[1]], axis=-1)[None, ...].astype(np.float32)
        pixel_coords[0, :, :, 0] = pixel_coords[0, :, :, 0] / (sidelen[0] - 1)
        pixel_coords[0, :, :, 1] = pixel_coords[0, :, :, 1] / (sidelen[1] - 1)
    elif dim == 3:
        pixel_coords = np.stack(np.mgrid[:sidelen[0], :sidelen[1], :sidelen[2]], axis=-1)[None, ...].astype(np.float32)
        pixel_coords[..., 0] = pixel_coords[..., 0] / max(sidelen[0] - 1, 1)
        pixel_coords[..., 1] = pixel_coords[..., 1] / (sidelen[1] - 1)
        pixel_coords[..., 2] = pixel_coords[..., 2] / (sidelen[2] - 1)
    else:
        raise NotImplementedError('Not implemented for dim=%d' % dim)

    pixel_coords -= 0.5
    pixel_coords *= 2.
    pixel_coords = torch.Tensor(pixel_coords).view(-1, dim)
    return pixel_coords


def lin2img(tensor, image_resolution=None):
    batch_size, num_samples, channels = tensor.shape
    if image_resolution is None:
        width = np.sqrt(num_samples).astype(int)
        height = width
    else:
        height = image_resolution[0]
        width = image_resolution[1]

    return tensor.permute(0, 2, 1).view(batch_size, channels, height, width)


def grads2img(gradients):
    mG = gradients.detach().squeeze(0).permute(-2, -1, -3).cpu()

    # assumes mG is [row,cols,2]
    nRows = mG.shape[0]
    nCols = mG.shape[1]
    mGr = mG[:, :, 0]
    mGc = mG[:, :, 1]
    mGa = np.arctan2(mGc, mGr)
    mGm = np.hypot(mGc, mGr)
    mGhsv = np.zeros((nRows, nCols, 3), dtype=np.float32)
    mGhsv[:, :, 0] = (mGa + math.pi) / (2. * math.pi)
    mGhsv[:, :, 1] = 1.

    nPerMin = np.percentile(mGm, 5)
    nPerMax = np.percentile(mGm, 95)
    mGm = (mGm - nPerMin) / (nPerMax - nPerMin)
    mGm = np.clip(mGm, 0, 1)

    mGhsv[:, :, 2] = mGm
    mGrgb = colors.hsv_to_rgb(mGhsv)
    return torch.from_numpy(mGrgb).permute(2, 0, 1)


def rescale_img(x, mode='scale', perc=None, tmax=1.0, tmin=0.0):
    if (mode == 'scale'):
        if perc is None:
            xmax = torch.max(x)
            xmin = torch.min(x)
        else:
            xmin = np.percentile(x.detach().cpu().numpy(), perc)
            xmax = np.percentile(x.detach().cpu().numpy(), 100 - perc)
            x = torch.clamp(x, xmin, xmax)
        if xmin == xmax:
            return 0.5 * torch.ones_like(x) * (tmax - tmin) + tmin
        x = ((x - xmin) / (xmax - xmin)) * (tmax - tmin) + tmin
    elif (mode == 'clamp'):
        x = torch.clamp(x, 0, 1)
    return x


def to_uint8(x):
    return (255. * x).astype(np.uint8)


def to_numpy(x):
    return x.detach().cpu().numpy()


def gaussian(x, mu=[0, 0], sigma=1e-4, d=2):
    x = x.numpy()
    if isinstance(mu, torch.Tensor):
        mu = mu.numpy()

    q = -0.5 * ((x - mu) ** 2).sum(1)
    return torch.from_numpy(1 / np.sqrt(sigma ** d * (2 * np.pi) ** d) * np.exp(q / sigma)).float()


class InverseHelmholtz(Dataset):
    def __init__(self, source_coords, rec_coords, rec_val, sidelength, velocity='uniform', pretrain=False):

        super().__init__()
        torch.manual_seed(0)

        self.sidelength = sidelength
        self.mgrid = get_mgrid(self.sidelength).detach()
        self.velocity = velocity
        self.wavenumber = 20.
        self.pretrain = pretrain

        self.N_src_samples = 100  # how many times to sample around each small gaussian source
        self.sigma = 1e-4
        self.source = torch.Tensor([1.0, 1.0]).view(-1, 2)
        self.source_coords = torch.Tensor(source_coords).float()  # Nsrc, 2

        self.rec_coords = torch.Tensor(rec_coords).float()  # Nrec, 2
        self.rec = torch.zeros(self.rec_coords.shape[0], 2 * self.source_coords.shape[0])  # Nrec, 2*Nsrc
        for i in range(self.rec.shape[0]):
            self.rec[i, ::2] = torch.Tensor(rec_val.real)[i, :].float()  # * amplitude
            self.rec[i, 1::2] = torch.Tensor(rec_val.imag)[i, :].float()  # * amplitude

    def __len__(self):
        return 1

    def get_squared_slowness(self, coords):
        if self.velocity == 'square':
            squared_slowness = torch.zeros_like(coords)
            perturbation = 2.
            mask = (torch.abs(coords[..., 0]) < 0.3) & (torch.abs(coords[..., 1]) < 0.3)
            squared_slowness[..., 0] = torch.where(mask, 1. / perturbation ** 2 * torch.ones_like(mask.float()),
                                                   torch.ones_like(mask.float()))
        elif self.velocity == 'circle':
            squared_slowness = torch.zeros_like(coords)
            perturbation = 2.
            mask = (torch.sqrt(coords[..., 0] ** 2 + coords[..., 1] ** 2) < 0.1)
            squared_slowness[..., 0] = torch.where(mask, 1. / perturbation ** 2 * torch.ones_like(mask.float()),
                                                   torch.ones_like(mask.float()))
        else:
            squared_slowness = torch.ones_like(coords)
            squared_slowness[..., 1] = 0.

        return squared_slowness

    def __getitem__(self, idx):

        N_src_coords = self.source_coords.shape[0]  # number of sources
        N_rec_coords = self.rec_coords.shape[0]
        coords = torch.zeros(self.sidelength ** 2, 2).uniform_(-1., 1.)

        samp_source_coords = torch.zeros(self.N_src_samples * N_src_coords, 2)
        for i in range(N_src_coords):
            samp_source_coords_r = 5e2 * self.sigma * torch.rand(self.N_src_samples, 1).sqrt()
            samp_source_coords_theta = 2 * np.pi * torch.rand(self.N_src_samples, 1)
            samp_source_coords_x = samp_source_coords_r * torch.cos(samp_source_coords_theta) \
                                   + self.source_coords[i, 0]
            samp_source_coords_y = samp_source_coords_r * torch.sin(samp_source_coords_theta) \
                                   + self.source_coords[i, 1]
            samp_source_coords[i * self.N_src_samples:(i + 1) * self.N_src_samples, :] = \
                torch.cat((samp_source_coords_x, samp_source_coords_y), dim=1)

        # Always include coordinates where source is nonzero
        coords[-self.N_src_samples * N_src_coords:, :] = samp_source_coords
        coords[:N_rec_coords, :] = self.rec_coords

        # sample each of the source gaussians separately 
        source_boundary_values = torch.zeros(coords.shape[0], 2 * N_src_coords)
        for i in range(N_src_coords):
            source_boundary_values[:, 2 * i:2 * i + 2] = self.source * \
                                                         gaussian(coords, mu=self.source_coords[i, :],
                                                                  sigma=self.sigma)[:, None]

        # truncate the source gaussians
        source_boundary_values[source_boundary_values < 1e-5] = 0.

        # add the receiver dirichlet conditions 
        rec_boundary_values = torch.zeros(coords.shape[0], self.rec.shape[1])
        rec_boundary_values[:N_rec_coords:, :] = self.rec

        # we don't know the squared slowness for the inverse problem
        squared_slowness = torch.Tensor([-1.])
        squared_slowness_grid = torch.Tensor([-1.])
        pretrain = torch.Tensor([-1.])

        if self.pretrain:
            squared_slowness = self.get_squared_slowness(coords)
            squared_slowness_grid = self.get_squared_slowness(self.mgrid)[:, 0, None]
            pretrain = torch.Tensor([1.])

        return {'coords': coords}, {'source_boundary_values': source_boundary_values,
                                    'rec_boundary_values': rec_boundary_values, 'squared_slowness': squared_slowness,
                                    'squared_slowness_grid': squared_slowness_grid, 'wavenumber': self.wavenumber,
                                    'pretrain': pretrain}


class SingleHelmholtzSource(Dataset):
    def __init__(self, sidelength, velocity='uniform', source_coords=[0., 0.]):
        super().__init__()
        torch.manual_seed(0)

        self.sidelength = sidelength
        self.mgrid = get_mgrid(self.sidelength).detach()
        self.velocity = velocity
        self.wavenumber = 20.

        self.N_src_samples = 100
        self.sigma = 1e-4
        self.source = torch.Tensor([1.0, 1.0]).view(-1, 2)
        self.source_coords = torch.tensor(source_coords).view(-1, 2)

        # For reference: this derives the closed-form solution for the inhomogenous Helmholtz equation.
        square_meshgrid = lin2img(self.mgrid[None, ...]).numpy()
        x = square_meshgrid[0, 0, ...]
        y = square_meshgrid[0, 1, ...]

        # Specify the source.
        source_np = self.source.numpy()
        hx = hy = 2 / self.sidelength
        field = np.zeros((sidelength, sidelength)).astype(np.complex64)
        for i in range(source_np.shape[0]):
            x0 = self.source_coords[i, 0].numpy()
            y0 = self.source_coords[i, 1].numpy()
            s = source_np[i, 0] + 1j * source_np[i, 1]

            hankel = scipy.special.hankel2(0, self.wavenumber * np.sqrt((x - x0) ** 2 + (y - y0) ** 2) + 1e-6)
            field += 0.25j * hankel * s * hx * hy

        field_r = torch.from_numpy(np.real(field).reshape(-1, 1))
        field_i = torch.from_numpy(np.imag(field).reshape(-1, 1))
        self.field = torch.cat((field_r, field_i), dim=1)

    def __len__(self):
        return 1

    def get_squared_slowness(self, coords):
        if self.velocity == 'square':
            squared_slowness = torch.zeros_like(coords)
            perturbation = 2.
            mask = (torch.abs(coords[..., 0]) < 0.3) & (torch.abs(coords[..., 1]) < 0.3)
            squared_slowness[..., 0] = torch.where(mask, 1. / perturbation ** 2 * torch.ones_like(mask.float()),
                                                   torch.ones_like(mask.float()))
        elif self.velocity == 'circle':
            squared_slowness = torch.zeros_like(coords)
            perturbation = 2.
            mask = (torch.sqrt(coords[..., 0] ** 2 + coords[..., 1] ** 2) < 0.1)
            squared_slowness[..., 0] = torch.where(mask, 1. / perturbation ** 2 * torch.ones_like(mask.float()),
                                                   torch.ones_like(mask.float()))

        else:
            squared_slowness = torch.ones_like(coords)
            squared_slowness[..., 1] = 0.

        return squared_slowness

    def __getitem__(self, idx):
        # indicate where border values are
        coords = torch.zeros(self.sidelength ** 2, 2).uniform_(-1., 1.)
        source_coords_r = 5e2 * self.sigma * torch.rand(self.N_src_samples, 1).sqrt()
        source_coords_theta = 2 * np.pi * torch.rand(self.N_src_samples, 1)
        source_coords_x = source_coords_r * torch.cos(source_coords_theta) + self.source_coords[0, 0]
        source_coords_y = source_coords_r * torch.sin(source_coords_theta) + self.source_coords[0, 1]
        source_coords = torch.cat((source_coords_x, source_coords_y), dim=1)

        # Always include coordinates where source is nonzero
        coords[-self.N_src_samples:, :] = source_coords

        # We use the value "zero" to encode "no boundary constraint at this coordinate"
        boundary_values = self.source * gaussian(coords, mu=self.source_coords, sigma=self.sigma)[:, None]
        boundary_values[boundary_values < 1e-5] = 0.

        # specify squared slowness
        squared_slowness = self.get_squared_slowness(coords)
        squared_slowness_grid = self.get_squared_slowness(self.mgrid)[:, 0, None]

        return {'coords': coords}, {'source_boundary_values': boundary_values, 'gt': self.field,
                                    'squared_slowness': squared_slowness,
                                    'squared_slowness_grid': squared_slowness_grid,
                                    'wavenumber': self.wavenumber}


class WaveSource(Dataset):
    def __init__(self, sidelength, velocity='uniform', source_coords=[0., 0., 0.],
                 pretrain=False):
        super().__init__()
        torch.manual_seed(0)

        self.pretrain = pretrain
        self.sidelength = sidelength
        self.mgrid = get_mgrid(self.sidelength).detach()
        self.velocity = velocity

        self.N_src_samples = 1000
        self.sigma = 5e-4
        self.source_coords = torch.tensor(source_coords).view(-1, 3)

        self.counter = 0
        self.full_count = 100e3

    def __len__(self):
        return 1

    def get_squared_slowness(self, coords):
        if self.velocity == 'square':
            squared_slowness = torch.zeros_like(coords[:, 0])
            perturbation = 2.
            mask = (torch.abs(coords[..., 0]) < 0.3) & (torch.abs(coords[..., 1]) < 0.3)
            squared_slowness[..., 0] = torch.where(mask, 1. / perturbation ** 2 * torch.ones_like(mask.float()),
                                                   torch.ones_like(mask.float()))
        elif self.velocity == 'circle':
            squared_slowness = torch.zeros_like(coords[:, 0])
            perturbation = 2.
            mask = (torch.sqrt(coords[..., 0] ** 2 + coords[..., 1] ** 2) < 0.1)
            squared_slowness[..., 0] = torch.where(mask, 1. / perturbation ** 2 * torch.ones_like(mask.float()),
                                                   torch.ones_like(mask.float()))
        else:
            squared_slowness = torch.ones_like(coords[:, 0])
        return squared_slowness

    def __getitem__(self, idx):
        start_time = self.source_coords[0, 0]  # time to apply  initial conditions

        r = 5e2 * self.sigma * torch.rand(self.N_src_samples, 1).sqrt()
        phi = 2 * np.pi * torch.rand(self.N_src_samples, 1)

        # circular sampling
        source_coords_x = r * torch.cos(phi) + self.source_coords[0, 1]
        source_coords_y = r * torch.sin(phi) + self.source_coords[0, 2]
        source_coords = torch.cat((source_coords_x, source_coords_y), dim=1)

        # uniformly sample domain and include coordinates where source is non-zero 
        coords = torch.zeros(self.sidelength ** 2, 2).uniform_(-1, 1)

        if self.pretrain:
            # only sample in time around the initial condition
            time = torch.zeros(self.sidelength ** 2, 1).uniform_(start_time - 0.001, start_time + 0.001)
            coords = torch.cat((time, coords), dim=1)
            # make sure we spatially sample the source
            coords[-self.N_src_samples:, 1:] = source_coords
        else:
            # slowly grow time values from start time
            # this currently assumes start_time = 0 and max time value is 0.75. 
            time = torch.zeros(self.sidelength ** 2, 1).uniform_(0, 0.4 * (self.counter / self.full_count))
            coords = torch.cat((time, coords), dim=1)

            # make sure we always have training samples at the initial condition
            coords[-self.N_src_samples:, 1:] = source_coords
            coords[-2 * self.N_src_samples:, 0] = start_time

            # set up source
        normalize = 50 * gaussian(torch.zeros(1, 2), mu=torch.zeros(1, 2), sigma=self.sigma, d=2)
        boundary_values = gaussian(coords[:, 1:], mu=self.source_coords[:, 1:], sigma=self.sigma, d=2)[:, None]
        boundary_values /= normalize

        if self.pretrain:
            dirichlet_mask = torch.ones(coords.shape[0], 1) > 0
        else:
            # only enforce initial conditions around start_time
            boundary_values = torch.where((coords[:, 0, None] == start_time), boundary_values, torch.Tensor([0]))
            dirichlet_mask = (coords[:, 0, None] == start_time)

        boundary_values[boundary_values < 1e-5] = 0.

        # specify squared slowness
        squared_slowness = self.get_squared_slowness(coords)[:, None]
        squared_slowness_grid = self.get_squared_slowness(self.mgrid)[:, None]

        self.counter += 1

        if self.pretrain and self.counter == 2000:
            self.pretrain = False
            self.counter = 0

        return {'coords': coords}, {'source_boundary_values': boundary_values, 'dirichlet_mask': dirichlet_mask,
                                    'squared_slowness': squared_slowness, 'squared_slowness_grid': squared_slowness_grid}


class PointCloud(Dataset):
    def __init__(self, pointcloud_path, on_surface_points, keep_aspect_ratio=True):
        super().__init__()

        print("Loading point cloud")
        point_cloud = np.genfromtxt(pointcloud_path)

        k_range = 5000
        n = point_cloud.shape[0]
        point_cloud = point_cloud[np.absolute(point_cloud[:, 3]) <= k_range]
        out_min_k1 = n - point_cloud.shape[0]

        point_cloud = point_cloud[np.absolute(point_cloud[:, 4]) <= k_range]
        out_min_k2 = n - point_cloud.shape[0] + out_min_k1

        print(f"[WARN] Removed {out_min_k1} with abs(k1) > {k_range}.")
        print(f"[WARN] Removed {out_min_k2} with abs(k2) > {k_range}.")

        print("Finished loading point cloud")

        #exporting ply (point, curvature, normal):  x, y, z, k, nx, ny, nz
        #coords = point_cloud[:, :3]
        #curvatures = point_cloud[:, 3]
        #self.normals = point_cloud[:, 4:7]

        #exporting ply (point, curvatures, normal):  x, y, z, k1, k2, nx, ny, nz
        point_cloud = point_cloud[np.absolute(point_cloud[:, 3]) < 10000]
        point_cloud = point_cloud[np.absolute(point_cloud[:, 4]) < 10000]

        coords = point_cloud[:, :3]
        min_curvatures = point_cloud[:, 4]
        max_curvatures = point_cloud[:, 3]
        self.normals = point_cloud[:, 5:8]

        #for mesh lab curvatures
        #curvatures = point_cloud[:, 6]
        #self.normals = point_cloud[:, 3:6]

        # Reshape point cloud such that it lies in bounding box of (-1, 1) (distorts geometry, but makes for high
        # sample efficiency)
        coords -= np.mean(coords, axis=0, keepdims=True)
        if keep_aspect_ratio:
            coord_max = np.amax(coords)
            coord_min = np.amin(coords)
        else:
            coord_max = np.amax(coords, axis=0, keepdims=True)
            coord_min = np.amin(coords, axis=0, keepdims=True)

        self.coords = (coords - coord_min) / (coord_max - coord_min)
        self.coords -= 0.5
        self.coords *= 2.

        self.min_curvatures = min_curvatures
        self.max_curvatures = max_curvatures

        self.on_surface_points = on_surface_points

    def __len__(self):
        return self.coords.shape[0] // self.on_surface_points

    def __getitem__(self, idx):
        point_cloud_size = self.coords.shape[0]

        off_surface_samples = self.on_surface_points  # **2
        total_samples = self.on_surface_points + off_surface_samples

        # Random coords
        rand_idcs = np.random.choice(point_cloud_size, size=self.on_surface_points)

        on_surface_coords = self.coords[rand_idcs, :]
        on_surface_normals = self.normals[rand_idcs, :]
        on_surface_min_curvature = self.min_curvatures[rand_idcs]
        on_surface_max_curvature = self.max_curvatures[rand_idcs]

        off_surface_coords = np.random.uniform(-1, 1, size=(off_surface_samples, 3))
        off_surface_normals = np.ones((off_surface_samples, 3)) * -1
        off_surface_min_curvature = np.zeros((off_surface_samples))
        off_surface_max_curvature = np.zeros((off_surface_samples))
        # We consider the curvature of the sphere centered in the origin with radius equal to the norm of the coordinate.
        # off_surface_curvature = 1 / (np.linalg.norm(off_surface_coords, axis=1) ** 2)

        sdf = np.zeros((total_samples, 1))  # on-surface = 0
        sdf[self.on_surface_points:, :] = -1  # off-surface = -1

        coords = np.concatenate((on_surface_coords, off_surface_coords), axis=0)
        normals = np.concatenate((on_surface_normals, off_surface_normals), axis=0)
        min_curvature = np.concatenate((on_surface_min_curvature, off_surface_min_curvature))
        min_curvature = np.expand_dims(min_curvature, -1)
        max_curvature = np.concatenate((on_surface_max_curvature, off_surface_max_curvature))
        max_curvature = np.expand_dims(max_curvature, -1)


        return {'coords': torch.from_numpy(coords).float()}, {'sdf': torch.from_numpy(sdf).float(),
                                                              'normals': torch.from_numpy(normals).float(),
                                                              'min_curvature': torch.from_numpy(min_curvature).float(),
                                                              'max_curvature': torch.from_numpy(max_curvature).float()}


class PointCloudTubular(Dataset):
    def __init__(self, pointcloud_path, on_surface_points, keep_aspect_ratio=True):
        super().__init__()

        print("Loading point cloud")
        point_cloud = np.genfromtxt(pointcloud_path)
        print("Finished loading point cloud")

        #exporting ply (point, curvatures, normal):  x, y, z, k1, k2, nx, ny, nz
        coords = point_cloud[:, :3]
        #min_curvatures = point_cloud[:, 4]
        #max_curvatures = point_cloud[:, 3]
        self.normals = point_cloud[:, 5:8]

        # Reshape point cloud such that it lies in bounding box of (-1, 1) (distorts geometry, but makes for high
        # sample efficiency)
        coords -= np.mean(coords, axis=0, keepdims=True)
        if keep_aspect_ratio:
            coord_max = np.amax(coords)
            coord_min = np.amin(coords)
        else:
            coord_max = np.amax(coords, axis=0, keepdims=True)
            coord_min = np.amin(coords, axis=0, keepdims=True)

        self.coords = (coords - coord_min) / (coord_max - coord_min)
        self.coords -= 0.5
        self.coords *= 2.

        #self.min_curvatures = min_curvatures
        #self.max_curvatures = max_curvatures

        self.on_surface_points = on_surface_points

    def __len__(self):
        return self.coords.shape[0] // self.on_surface_points

    def __getitem__(self, idx):
        point_cloud_size = self.coords.shape[0]

        off_surface_samples = self.on_surface_points 
        in_surface_samples  = self.on_surface_points  
        out_surface_samples = self.on_surface_points 
        total_samples = in_surface_samples + self.on_surface_points + out_surface_samples + off_surface_samples
      
        # Random coords
        rand_idcs = np.random.choice(point_cloud_size, size=self.on_surface_points)

        on_surface_coords = self.coords[rand_idcs, :]
        on_surface_normals = self.normals[rand_idcs, :]

        #tubular vicinity
        epsilon = 0.0001
        in_surface_coords  = on_surface_coords - epsilon*on_surface_normals
        out_surface_coords = on_surface_coords + epsilon*on_surface_normals

        off_surface_coords = np.random.uniform(-1, 1, size=(off_surface_samples, 3))
        off_surface_normals = np.ones((off_surface_samples, 3)) * -1
        # We consider the curvature of the sphere centered in the origin with radius equal to the norm of the coordinate.
        # off_surface_curvature = 1 / (np.linalg.norm(off_surface_coords, axis=1) ** 2)

        sdf = np.zeros((total_samples, 1))#on-surface = 0 
        sdf[in_surface_samples + self.on_surface_points + out_surface_samples:, :] = -1  # off-surface = -1
        sdf[in_surface_samples + self.on_surface_points : in_surface_samples +  self.on_surface_points + out_surface_samples , :] = epsilon  # out-surface = epsilon
        sdf[ : in_surface_samples , :] = -epsilon  # in-surface = -epsilon

        # coordinates of the neighborhood of the tubular vicinity + off_surface
        coords = np.concatenate((in_surface_coords, on_surface_coords), axis=0)
        coords = np.concatenate((coords, out_surface_coords), axis=0)
        coords = np.concatenate((coords, off_surface_coords), axis=0)

        # duplicate the normals
        normals = np.concatenate((on_surface_normals, on_surface_normals), axis=0)
        normals = np.concatenate((normals, on_surface_normals), axis=0)
        normals = np.concatenate((normals, off_surface_normals), axis=0)

        return {'coords': torch.from_numpy(coords).float()}, {'sdf': torch.from_numpy(sdf).float(),
                                                              'normals': torch.from_numpy(normals).float()}


<<<<<<< HEAD
class PointCloudNonRandom(Dataset):
    """Point Cloud dataset where the sampling is done by a proper sampler
    instead of inside __getitem__. The goal is to decouple the dataset
    from the sampling strategy, allowing us to experiment with diferent
    strategies.

    Parameters
    ----------
    pointcloud_path: str
        Path to the input file. This file is loaded as a numpy array. We assume
        that the data is organized as follows: x, y, z, nx, ny, nz, k1, k2, sdf

    keep_aspect_ratio: boolean, optional
        Indicates whether the mesh aspect ratio will be mantained when
        reshaping it to fit in a bounding box of size 2 (-1, 2). Default is
        True.

    k_range: int, optional
        The maximum curvature value to allow. Any samples with absolute value
        of curvature larger than this will be REMOVED from the cloud. Default
        value is 10000.

    See Also
    --------
    numpy.genfromtxt
    """
    def __init__(self, pointcloud_path, keep_aspect_ratio=True, k_range=10000):
=======
class PointCloudTubularCurvatures(Dataset):
    def __init__(self, pointcloud_path, on_surface_points, keep_aspect_ratio=True):
>>>>>>> 97082fb5
        super().__init__()

        print("Loading point cloud")
        point_cloud = np.genfromtxt(pointcloud_path)
<<<<<<< HEAD
        print("Finished loading point cloud")

        # exporting ply (point, curvatures, normal):  x, y, z, k1, k2, nx, ny, nz
        # Removing points with absurd curvatures.
=======
        
        k_range = 5000
>>>>>>> 97082fb5
        n = point_cloud.shape[0]
        point_cloud = point_cloud[np.absolute(point_cloud[:, 3]) <= k_range]
        out_min_k1 = n - point_cloud.shape[0]

        point_cloud = point_cloud[np.absolute(point_cloud[:, 4]) <= k_range]
        out_min_k2 = n - point_cloud.shape[0] + out_min_k1

        print(f"[WARN] Removed {out_min_k1} with abs(k1) > {k_range}.")
        print(f"[WARN] Removed {out_min_k2} with abs(k2) > {k_range}.")
<<<<<<< HEAD

        coords = point_cloud[:, :3]
        max_curvatures = point_cloud[:, 3]
        min_curvatures = point_cloud[:, 4]
        self.normals = point_cloud[:, 5:]
=======
        
        print("Finished loading point cloud")

        #exporting ply (point, curvatures, normal):  x, y, z, k1, k2, nx, ny, nz
        coords = point_cloud[:, :3]
        min_curvatures = point_cloud[:, 4]
        max_curvatures = point_cloud[:, 3]
        self.normals = point_cloud[:, 5:8]
>>>>>>> 97082fb5

        # Reshape point cloud such that it lies in bounding box of (-1, 1) (distorts geometry, but makes for high
        # sample efficiency)
        coords -= np.mean(coords, axis=0, keepdims=True)
        if keep_aspect_ratio:
            coord_max = np.amax(coords)
            coord_min = np.amin(coords)
        else:
            coord_max = np.amax(coords, axis=0, keepdims=True)
            coord_min = np.amin(coords, axis=0, keepdims=True)

        self.coords = (coords - coord_min) / (coord_max - coord_min)
        self.coords -= 0.5
        self.coords *= 2.

        self.min_curvatures = min_curvatures
        self.max_curvatures = max_curvatures

<<<<<<< HEAD
    def __len__(self):
        return self.coords.shape[0]

    def __getitem__(self, idx):
        if not isinstance(idx, list):
            idx = [idx]

        on_surface_coords = self.coords[idx, :]
        on_surface_normals = self.normals[idx, :]
        on_surface_min_curvature = self.min_curvatures[idx]
        on_surface_max_curvature = self.max_curvatures[idx]

        off_surface_coords = np.random.uniform(-1, 1, size=(len(idx), 3))
        off_surface_normals = np.ones((len(idx), 3)) * -1
        off_surface_min_curvature = np.zeros((len(idx)))
        off_surface_max_curvature = np.zeros((len(idx)))

        sdf = np.zeros((2 * len(idx), 1))  # on-surface = 0
        sdf[len(idx):, :] = -1  # off-surface = -1

        coords = np.hstack((on_surface_coords, off_surface_coords))
        normals = np.hstack((on_surface_normals, off_surface_normals))
        min_curvature = np.concatenate((on_surface_min_curvature, off_surface_min_curvature))
        min_curvature = np.expand_dims(min_curvature, -1)
        max_curvature = np.concatenate((on_surface_max_curvature, off_surface_max_curvature))
        max_curvature = np.expand_dims(max_curvature, -1)

        return {
            "coords": torch.from_numpy(coords).float()
        }, {
            "sdf": torch.from_numpy(sdf).float(),
            "normals": torch.from_numpy(normals).float(),
            "min_curvature": torch.from_numpy(min_curvature),
            "max_curvature": torch.from_numpy(max_curvature)
        }


class PointCloudSDF(Dataset):
    """Point Cloud dataset with points sampled on the domain using their SDF
    value instead of -1 as per Sitzmann's work.

    Parameters
    ----------
    pointcloud_path: str
        Path to the input file. This file is loaded as a numpy array. We assume
        that the data is organized as follows: x, y, z, nx, ny, nz, k1, k2, sdf

    on_surface_points: int
        Number of points to fetch on the level-set 0 of the object.

    k_range: int, optional
        The maximum curvature value to allow. Any samples with absolute value
        of curvature larger than this will be REMOVED from the cloud. Default
        value is 10000.

    See Also
    --------
    numpy.genfromtxt
    """
    def __init__(self, pointcloud_path, on_surface_points, k_range=10000):
=======
        self.on_surface_points = on_surface_points

    def __len__(self):
        return self.coords.shape[0] // self.on_surface_points

    def __getitem__(self, idx):
        point_cloud_size = self.coords.shape[0]

        off_surface_samples = self.on_surface_points 
        in_surface_samples  = self.on_surface_points  
        out_surface_samples = self.on_surface_points 
        total_samples = in_surface_samples + self.on_surface_points + out_surface_samples + off_surface_samples
      
        # Random coords
        rand_idcs = np.random.choice(point_cloud_size, size=self.on_surface_points)

        on_surface_coords = self.coords[rand_idcs, :]
        on_surface_normals = self.normals[rand_idcs, :]
        on_surface_min_curvature = np.expand_dims(self.min_curvatures[rand_idcs],-1)
        on_surface_max_curvature = np.expand_dims(self.max_curvatures[rand_idcs],-1)

        
        #tubular vicinity using curvature radius
        epsilon = 0.0005
        curvature_radius = 1./(np.maximum(np.absolute(on_surface_min_curvature), np.absolute(on_surface_max_curvature))) 
        curvature_radio = np.min(curvature_radius)
        curvature_radio = np.minimum(curvature_radio, epsilon)
       
        in_surface_coords  = on_surface_coords - curvature_radio*on_surface_normals
        out_surface_coords = on_surface_coords + curvature_radio*on_surface_normals

        in_surface_min_curvature, in_surface_max_curvature = diff_operators.principal_curvature_parallel_surface(on_surface_min_curvature,
                                                                                                                 on_surface_max_curvature, -curvature_radio)
        out_surface_min_curvature, out_surface_max_curvature = diff_operators.principal_curvature_parallel_surface(on_surface_min_curvature,
                                                                                                                   on_surface_max_curvature, curvature_radio)

        off_surface_coords = np.random.uniform(-1, 1, size=(off_surface_samples, 3))
        off_surface_normals = np.ones((off_surface_samples, 3)) * -1
        off_surface_min_curvature = np.zeros_like(on_surface_min_curvature)
        off_surface_max_curvature = np.zeros_like(on_surface_max_curvature)
        # We consider the curvature of the sphere centered in the origin with radius equal to the norm of the coordinate.
        # off_surface_curvature = 1 / (np.linalg.norm(off_surface_coords, axis=1) ** 2)

        sdf = np.zeros((total_samples, 1))#on-surface = 0 
        sdf[in_surface_samples + self.on_surface_points + out_surface_samples:, :] = -1  # off-surface = -1
        sdf[in_surface_samples + self.on_surface_points : in_surface_samples +  self.on_surface_points + out_surface_samples , :] = curvature_radio  # out-surface = epsilon
        sdf[ : in_surface_samples , :] = -curvature_radio  # in-surface = -epsilon

        # coordinates of the neighborhood of the tubular vicinity + off_surface
        coords = np.concatenate((in_surface_coords, on_surface_coords), axis=0)
        coords = np.concatenate((coords, out_surface_coords), axis=0)
        coords = np.concatenate((coords, off_surface_coords), axis=0)

        # duplicate the normals
        normals = np.concatenate((on_surface_normals, on_surface_normals), axis=0)
        normals = np.concatenate((normals, on_surface_normals), axis=0)
        normals = np.concatenate((normals, off_surface_normals), axis=0)

        min_curvature = np.concatenate((in_surface_min_curvature, on_surface_min_curvature))
        min_curvature = np.concatenate((min_curvature, out_surface_min_curvature))
        min_curvature = np.concatenate((min_curvature, off_surface_min_curvature))
        #min_curvature = np.expand_dims(min_curvature, -1)

        max_curvature = np.concatenate((in_surface_max_curvature, on_surface_max_curvature))
        max_curvature = np.concatenate((max_curvature, out_surface_max_curvature))
        max_curvature = np.concatenate((max_curvature, off_surface_max_curvature))
        #max_curvature = np.expand_dims(max_curvature, -1)


        return {'coords': torch.from_numpy(coords).float()}, {'sdf': torch.from_numpy(sdf).float(),
                                                              'normals': torch.from_numpy(normals).float(),
                                                              'min_curvature': torch.from_numpy(min_curvature).float(),
                                                              'max_curvature': torch.from_numpy(max_curvature).float()}


class PointCloudPrincipalDirections(Dataset):
    def __init__(self, pointcloud_path, on_surface_points, keep_aspect_ratio=True):
>>>>>>> 97082fb5
        super().__init__()

        print("Loading point cloud")
        point_cloud = np.genfromtxt(pointcloud_path)
<<<<<<< HEAD
        print("Finished loading point cloud")

        # exporting ply (point, curvatures, normal):  x, y, z, nx, ny, nz, k1, k2, sdf
        # Removing points with absurd curvatures.
        n = point_cloud.shape[0]
        point_cloud = point_cloud[np.absolute(point_cloud[:, 6]) <= k_range]
        out_min_k1 = n - point_cloud.shape[0]

        point_cloud = point_cloud[np.absolute(point_cloud[:, 7]) <= k_range]
=======

        k_range = 5000
        n = point_cloud.shape[0]
        point_cloud = point_cloud[np.absolute(point_cloud[:, 3]) <= k_range]
        out_min_k1 = n - point_cloud.shape[0]

        point_cloud = point_cloud[np.absolute(point_cloud[:, 4]) <= k_range]
>>>>>>> 97082fb5
        out_min_k2 = n - point_cloud.shape[0] + out_min_k1

        print(f"[WARN] Removed {out_min_k1} with abs(k1) > {k_range}.")
        print(f"[WARN] Removed {out_min_k2} with abs(k2) > {k_range}.")

<<<<<<< HEAD
        self.coords = point_cloud[:, :3]
        self.normals = point_cloud[:, 3:6]
        self.max_curvatures = point_cloud[:, 6]
        self.min_curvatures = point_cloud[:, 7]
        self.sdf = point_cloud[:, -1]

        self.on_surface_points = on_surface_points
        self.on_surface = self.sdf == 0
=======
        print("Finished loading point cloud")

        #exporting ply (point, curvatures, normal, principal direction):  x, y, z, k1, k2, nx, ny, nz, kx, ky, kz
        coords = point_cloud[:, :3]
        self.min_curvatures = point_cloud[:, 4]
        self.max_curvatures = point_cloud[:, 3]
        self.normals   = point_cloud[:, 5:8]
        self.principal_directions = point_cloud[:, 8:11]

        # Reshape point cloud such that it lies in bounding box of (-1, 1) (distorts geometry, but makes for high
        # sample efficiency)
        coords -= np.mean(coords, axis=0, keepdims=True)
        if keep_aspect_ratio:
            coord_max = np.amax(coords)
            coord_min = np.amin(coords)
        else:
            coord_max = np.amax(coords, axis=0, keepdims=True)
            coord_min = np.amin(coords, axis=0, keepdims=True)

        self.coords = (coords - coord_min) / (coord_max - coord_min)
        self.coords -= 0.5
        self.coords *= 2.

        self.on_surface_points = on_surface_points
>>>>>>> 97082fb5

    def __len__(self):
        return self.coords.shape[0] // self.on_surface_points

    def __getitem__(self, idx):
<<<<<<< HEAD
        off_surface_samples = self.on_surface_points  # **2
        total_samples = self.on_surface_points + off_surface_samples

        # Random coords of on surface points
        on_surface_idx = np.flatnonzero(self.on_surface)
        rand_idcs = np.random.choice(on_surface_idx, size=self.on_surface_points)
=======
        point_cloud_size = self.coords.shape[0]

        off_surface_samples = self.on_surface_points  # **2
        total_samples = self.on_surface_points + off_surface_samples

        # Random coords
        rand_idcs = np.random.choice(point_cloud_size, size=self.on_surface_points)
>>>>>>> 97082fb5

        on_surface_coords = self.coords[rand_idcs, :]
        on_surface_normals = self.normals[rand_idcs, :]
        on_surface_min_curvature = self.min_curvatures[rand_idcs]
        on_surface_max_curvature = self.max_curvatures[rand_idcs]
<<<<<<< HEAD

        # Random coords of off-surface points
        off_surface_idx = np.flatnonzero(~self.on_surface)
        rand_idcs = np.random.choice(off_surface_idx, size=off_surface_samples)

        off_surface_coords = self.coords[rand_idcs, :]
        off_surface_normals = self.normals[rand_idcs, :]
        off_surface_min_curvature = self.min_curvatures[rand_idcs]
        off_surface_max_curvature = self.max_curvatures[rand_idcs]
        off_surface_sdf = self.sdf[rand_idcs]

        sdf = np.zeros((total_samples, 1))
        sdf[self.on_surface_points:, ] = off_surface_sdf[:, np.newaxis]

        coords = np.hstack((on_surface_coords, off_surface_coords))
        normals = np.hstack((on_surface_normals, off_surface_normals))
=======
        on_surface_principal_directions = self.principal_directions[rand_idcs, :]

        off_surface_coords = np.random.uniform(-1, 1, size=(off_surface_samples, 3))
        off_surface_normals = np.ones((off_surface_samples, 3)) * -1
        off_surface_min_curvature = np.zeros((off_surface_samples))
        off_surface_max_curvature = np.zeros((off_surface_samples))
        off_surface_principal_directions = np.ones((off_surface_samples, 3)) * -1

        # We consider the curvature of the sphere centered in the origin with radius equal to the norm of the coordinate.
        # off_surface_curvature = 1 / (np.linalg.norm(off_surface_coords, axis=1) ** 2)

        sdf = np.zeros((total_samples, 1))  # on-surface = 0
        sdf[self.on_surface_points:, :] = -1  # off-surface = -1

        coords = np.concatenate((on_surface_coords, off_surface_coords), axis=0)
        normals = np.concatenate((on_surface_normals, off_surface_normals), axis=0)
>>>>>>> 97082fb5
        min_curvature = np.concatenate((on_surface_min_curvature, off_surface_min_curvature))
        min_curvature = np.expand_dims(min_curvature, -1)
        max_curvature = np.concatenate((on_surface_max_curvature, off_surface_max_curvature))
        max_curvature = np.expand_dims(max_curvature, -1)
<<<<<<< HEAD
=======
        principal_directions = np.concatenate((on_surface_principal_directions, off_surface_principal_directions), axis=0)
        

>>>>>>> 97082fb5

        return {'coords': torch.from_numpy(coords).float()}, {'sdf': torch.from_numpy(sdf).float(),
                                                              'normals': torch.from_numpy(normals).float(),
                                                              'min_curvature': torch.from_numpy(min_curvature).float(),
<<<<<<< HEAD
                                                              'max_curvature': torch.from_numpy(max_curvature).float()}
=======
                                                              'max_curvature': torch.from_numpy(max_curvature).float(),
                                                              'principal_directions': torch.from_numpy(principal_directions).float()}



class PointCloudImplictFunctions(Dataset):
    def __init__(self, pointcloud_path, on_surface_points, keep_aspect_ratio=True):
        super().__init__()
       
        self.coords = np.random.uniform(-1, 1, size=(300000, 3))
        self.points = on_surface_points

    def __len__(self):
        return self.coords.shape[0] // self.points

    def __getitem__(self, idx):
        point_cloud_size = self.coords.shape[0]

        rand_idcs = np.random.choice(point_cloud_size, size=self.points)

        coords = torch.from_numpy(self.coords[rand_idcs, :]).float().unsqueeze(0)

        #function = implicit_functions.elipsoid()
        #function = implicit_functions.double_torus()
        function = implicit_functions.sdf_torus()
        function.eval()
        coord_values = function(coords)

        coords = coord_values['model_in']
        values = coord_values['model_out']#.unsqueeze(0)
        
        gradient = diff_operators.gradient(values,coords)#np.ones((off_surface_samples, 3)) * -1
    
        hessian  = diff_operators.hessian(values,coords)
        min_curvature, max_curvature = diff_operators.principal_curvature(values,coords,gradient,hessian)
        principal_directions = diff_operators.principal_directions(gradient,hessian[0])[0]

        return {'coords': coords[0]}, {'sdf': values[0].cpu(),
                                    'normals': gradient[0].cpu(),
                                    'min_curvature': min_curvature.cpu(),
                                    'max_curvature': max_curvature.cpu(),
                                    'principal_directions': principal_directions[0].cpu()}


class PointCloudImplictFunctions_4D(Dataset):
    def __init__(self, pointcloud_path, on_surface_points, keep_aspect_ratio=True):
        super().__init__()
       
        self.coords = np.random.uniform(-1, 1, size=(100000, 3))
        self.points = on_surface_points

    def __len__(self):
        return self.coords.shape[0] // self.points

    def __getitem__(self, idx):
        point_cloud_size = self.coords.shape[0]

        time = torch.zeros((1,3*self.points, 1))  
        time[:, :self.points, :] = 0
        time[:, self.points:2*self.points, :] = 0.5  
        time[:, 2*self.points:, :] = 1

        rand_idcs = np.random.choice(point_cloud_size, size=self.points)

        coords = torch.from_numpy(self.coords[rand_idcs, :]).float().unsqueeze(0)

        function1 = implicit_functions.elipsoid()
        function2 = implicit_functions.torus()
        function3 = implicit_functions.double_torus()
        function1.eval()
        function2.eval()
        function3.eval()
        coord_values1 = function1(coords)
        coord_values2 = function2(coords)
        coord_values3 = function3(coords)

        coords1 = coord_values1['model_in']
        values1 = coord_values1['model_out']#.unsqueeze(0)
        
        coords2 = coord_values2['model_in']
        values2 = coord_values2['model_out']#.unsqueeze(0)
        
        coords3 = coord_values3['model_in']
        values3 = coord_values3['model_out']#.unsqueeze(0)
        
        gradient1 = diff_operators.gradient(values1,coords1)#np.ones((off_surface_samples, 3)) * -1
        gradient2 = diff_operators.gradient(values2,coords2)#np.ones((off_surface_samples, 3)) * -1
        gradient3 = diff_operators.gradient(values3,coords3)#np.ones((off_surface_samples, 3)) * -1

        coords = torch.cat((coords1, coords2, coords3), axis=1)
        coords = torch.cat((coords, time), axis=-1)
        values = torch.cat((values1, values2, values3), axis=1)
        gradient = torch.cat((gradient1, gradient2, gradient3), axis=1)

        # print(coords)
        # print(coords.shape)
        # print(values.shape)
        # print(gradient.shape)

        return {'coords': coords[0]}, {'sdf': values[0].cpu(),
                                    'normals': gradient[0].cpu()}


>>>>>>> 97082fb5


class Video(Dataset):
    def __init__(self, path_to_video):
        super().__init__()
        if 'npy' in path_to_video:
            self.vid = np.load(path_to_video)
        elif 'mp4' in path_to_video:
            self.vid = skvideo.io.vread(path_to_video).astype(np.single) / 255.

        self.shape = self.vid.shape[:-1]
        self.channels = self.vid.shape[-1]

    def __len__(self):
        return 1

    def __getitem__(self, idx):
        return self.vid


class Camera(Dataset):
    def __init__(self, downsample_factor=1):
        super().__init__()
        self.downsample_factor = downsample_factor
        self.img = Image.fromarray(skimage.data.camera())
        self.img_channels = 1

        if downsample_factor > 1:
            size = (int(512 / downsample_factor),) * 2
            self.img_downsampled = self.img.resize(size, Image.ANTIALIAS)

    def __len__(self):
        return 1

    def __getitem__(self, idx):
        if self.downsample_factor > 1:
            return self.img_downsampled
        else:
            return self.img


class ImageFile(Dataset):
    def __init__(self, filename):
        super().__init__()
        self.img = Image.open(filename)
        self.img_channels = len(self.img.mode)

    def __len__(self):
        return 1

    def __getitem__(self, idx):
        return self.img


class CelebA(Dataset):
    def __init__(self, split, downsampled=False):
        # SIZE (178 x 218)
        super().__init__()
        assert split in ['train', 'test', 'val'], "Unknown split"

        self.root = '/media/data3/awb/CelebA/kaggle/img_align_celeba/img_align_celeba'
        self.img_channels = 3
        self.fnames = []

        with open('/media/data3/awb/CelebA/kaggle/list_eval_partition.csv', newline='') as csvfile:
            rowreader = csv.reader(csvfile, delimiter=',', quotechar='|')
            for row in rowreader:
                if split == 'train' and row[1] == '0':
                    self.fnames.append(row[0])
                elif split == 'val' and row[1] == '1':
                    self.fnames.append(row[0])
                elif split == 'test' and row[1] == '2':
                    self.fnames.append(row[0])

        self.downsampled = downsampled

    def __len__(self):
        return len(self.fnames)

    def __getitem__(self, idx):
        path = os.path.join(self.root, self.fnames[idx])
        img = Image.open(path)
        if self.downsampled:
            width, height = img.size  # Get dimensions

            s = min(width, height)
            left = (width - s) / 2
            top = (height - s) / 2
            right = (width + s) / 2
            bottom = (height + s) / 2
            img = img.crop((left, top, right, bottom))
            img = img.resize((32, 32))

        return img


class ImplicitAudioWrapper(torch.utils.data.Dataset):
    def __init__(self, dataset):
        self.dataset = dataset
        self.grid = np.linspace(start=-100, stop=100, num=dataset.file_length)
        self.grid = self.grid.astype(np.float32)
        self.grid = torch.Tensor(self.grid).view(-1, 1)

    def get_num_samples(self):
        return self.grid.shape[0]

    def __len__(self):
        return 1

    def __getitem__(self, idx):
        rate, data = self.dataset[idx]
        scale = np.max(np.abs(data))
        data = (data / scale)
        data = torch.Tensor(data).view(-1, 1)
        return {'idx': idx, 'coords': self.grid}, {'func': data, 'rate': rate, 'scale': scale}


class AudioFile(Dataset):
    def __init__(self, filename):
        super().__init__()
        self.rate, self.data = wavfile.read(filename)
        if len(self.data.shape) > 1 and self.data.shape[1] == 2:
            self.data = np.mean(self.data, axis=1)
        self.data = self.data.astype(np.float32)
        self.file_length = len(self.data)
        print("Rate: %d" % self.rate)

    def __len__(self):
        return 1

    def __getitem__(self, idx):
        return self.rate, self.data


class Implicit2DWrapper(torch.utils.data.Dataset):
    def __init__(self, dataset, sidelength=None, compute_diff=None):

        if isinstance(sidelength, int):
            sidelength = (sidelength, sidelength)
        self.sidelength = sidelength

        self.transform = Compose([
            Resize(sidelength),
            ToTensor(),
            Normalize(torch.Tensor([0.5]), torch.Tensor([0.5]))
        ])

        self.compute_diff = compute_diff
        self.dataset = dataset
        self.mgrid = get_mgrid(sidelength)

    def __len__(self):
        return len(self.dataset)

    def __getitem__(self, idx):
        img = self.transform(self.dataset[idx])

        if self.compute_diff == 'gradients':
            img *= 1e1
            gradx = scipy.ndimage.sobel(img.numpy(), axis=1).squeeze(0)[..., None]
            grady = scipy.ndimage.sobel(img.numpy(), axis=2).squeeze(0)[..., None]
        elif self.compute_diff == 'laplacian':
            img *= 1e4
            laplace = scipy.ndimage.laplace(img.numpy()).squeeze(0)[..., None]
        elif self.compute_diff == 'all':
            gradx = scipy.ndimage.sobel(img.numpy(), axis=1).squeeze(0)[..., None]
            grady = scipy.ndimage.sobel(img.numpy(), axis=2).squeeze(0)[..., None]
            laplace = scipy.ndimage.laplace(img.numpy()).squeeze(0)[..., None]

        img = img.permute(1, 2, 0).view(-1, self.dataset.img_channels)

        in_dict = {'idx': idx, 'coords': self.mgrid}
        gt_dict = {'img': img}

        if self.compute_diff == 'gradients':
            gradients = torch.cat((torch.from_numpy(gradx).reshape(-1, 1),
                                   torch.from_numpy(grady).reshape(-1, 1)),
                                  dim=-1)
            gt_dict.update({'gradients': gradients})

        elif self.compute_diff == 'laplacian':
            gt_dict.update({'laplace': torch.from_numpy(laplace).view(-1, 1)})

        elif self.compute_diff == 'all':
            gradients = torch.cat((torch.from_numpy(gradx).reshape(-1, 1),
                                   torch.from_numpy(grady).reshape(-1, 1)),
                                  dim=-1)
            gt_dict.update({'gradients': gradients})
            gt_dict.update({'laplace': torch.from_numpy(laplace).view(-1, 1)})

        return in_dict, gt_dict

    def get_item_small(self, idx):
        img = self.transform(self.dataset[idx])
        spatial_img = img.clone()
        img = img.permute(1, 2, 0).view(-1, self.dataset.img_channels)

        gt_dict = {'img': img}

        return spatial_img, img, gt_dict


class Implicit3DWrapper(torch.utils.data.Dataset):
    def __init__(self, dataset, sidelength=None, sample_fraction=1.):

        if isinstance(sidelength, int):
            sidelength = 3 * (sidelength,)

        self.dataset = dataset
        self.mgrid = get_mgrid(sidelength, dim=3)
        data = (torch.from_numpy(self.dataset[0]) - 0.5) / 0.5
        self.data = data.view(-1, self.dataset.channels)
        self.sample_fraction = sample_fraction
        self.N_samples = int(self.sample_fraction * self.mgrid.shape[0])

    def __len__(self):
        return len(self.dataset)

    def __getitem__(self, idx):
        if self.sample_fraction < 1.:
            coord_idx = torch.randint(0, self.data.shape[0], (self.N_samples,))
            data = self.data[coord_idx, :]
            coords = self.mgrid[coord_idx, :]
        else:
            coords = self.mgrid
            data = self.data

        in_dict = {'idx': idx, 'coords': coords}
        gt_dict = {'img': data}

        return in_dict, gt_dict


class ImageGeneralizationWrapper(torch.utils.data.Dataset):
    def __init__(self, dataset, test_sparsity=None, train_sparsity_range=(10, 200), generalization_mode=None):
        self.dataset = dataset
        self.sidelength = dataset.sidelength
        self.mgrid = dataset.mgrid
        self.test_sparsity = test_sparsity
        self.train_sparsity_range = train_sparsity_range
        self.generalization_mode = generalization_mode

    def __len__(self):
        return len(self.dataset)

    # update the sparsity of the images used in testing
    def update_test_sparsity(self, test_sparsity):
        self.test_sparsity = test_sparsity

    # generate the input dictionary based on the type of model used for generalization
    def get_generalization_in_dict(self, spatial_img, img, idx):
        # case where we use the convolutional encoder for generalization, either testing or training
        if self.generalization_mode == 'conv_cnp' or self.generalization_mode == 'conv_cnp_test':
            if self.test_sparsity == 'full':
                img_sparse = spatial_img
            elif self.test_sparsity == 'half':
                img_sparse = spatial_img
                img_sparse[:, 16:, :] = 0.
            else:
                if self.generalization_mode == 'conv_cnp_test':
                    num_context = int(self.test_sparsity)
                else:
                    num_context = int(
                        torch.empty(1).uniform_(self.train_sparsity_range[0], self.train_sparsity_range[1]).item())
                mask = spatial_img.new_empty(
                    1, spatial_img.size(1), spatial_img.size(2)).bernoulli_(p=num_context / np.prod(self.sidelength))
                img_sparse = mask * spatial_img
            in_dict = {'idx': idx, 'coords': self.mgrid, 'img_sparse': img_sparse}
        # case where we use the set encoder for generalization, either testing or training
        elif self.generalization_mode == 'cnp' or self.generalization_mode == 'cnp_test':
            if self.test_sparsity == 'full':
                in_dict = {'idx': idx, 'coords': self.mgrid, 'img_sub': img, 'coords_sub': self.mgrid}
            elif self.test_sparsity == 'half':
                in_dict = {'idx': idx, 'coords': self.mgrid, 'img_sub': img[:512, :], 'coords_sub': self.mgrid[:512, :]}
            else:
                if self.generalization_mode == 'cnp_test':
                    subsamples = int(self.test_sparsity)
                    rand_idcs = np.random.choice(img.shape[0], size=subsamples, replace=False)
                    img_sparse = img[rand_idcs, :]
                    coords_sub = self.mgrid[rand_idcs, :]
                    in_dict = {'idx': idx, 'coords': self.mgrid, 'img_sub': img_sparse, 'coords_sub': coords_sub}
                else:
                    subsamples = np.random.randint(self.train_sparsity_range[0], self.train_sparsity_range[1])
                    rand_idcs = np.random.choice(img.shape[0], size=self.train_sparsity_range[1], replace=False)
                    img_sparse = img[rand_idcs, :]
                    coords_sub = self.mgrid[rand_idcs, :]

                    rand_idcs_2 = np.random.choice(img_sparse.shape[0], size=subsamples, replace=False)
                    ctxt_mask = torch.zeros(img_sparse.shape[0], 1)
                    ctxt_mask[rand_idcs_2, 0] = 1.

                    in_dict = {'idx': idx, 'coords': self.mgrid, 'img_sub': img_sparse, 'coords_sub': coords_sub,
                               'ctxt_mask': ctxt_mask}
        else:
            in_dict = {'idx': idx, 'coords': self.mgrid}

        return in_dict

    def __getitem__(self, idx):
        spatial_img, img, gt_dict = self.dataset.get_item_small(idx)
        in_dict = self.get_generalization_in_dict(spatial_img, img, idx)
        return in_dict, gt_dict



# in_folder: where to find the data (train, val, test)
# color: whether to load in color
# idx_to_sample: which index to sample (usefull if wanting to fit a single image)
# preload: whether or not to preload in memory
class BSD500ImageDataset(Dataset):
    def __init__(self,
                 in_folder='data/BSD500/train',
                 is_color=False,
                 size=[321, 321],  # BSD is 481x321
                 preload=True,
                 idx_to_sample=[]):
        self.in_folder = in_folder
        self.size = size
        self.idx_to_sample = idx_to_sample
        self.is_color = is_color
        self.preload = preload
        if (self.is_color):
            self.img_channels = 3
        else:
            self.img_channels = 1

        self.img_filenames = []
        self.img_preloaded = []
        for idx, filename in enumerate(sorted(glob.glob(self.in_folder + '/*.jpg'))):
            # print(f'Gathering img #{idx}')
            self.img_filenames.append(filename)

            if (self.preload):
                # print(f'... preloaded')
                img = self.load_image(filename)
                self.img_preloaded.append(img)

        if (self.preload):
            assert (len(self.img_preloaded) == len(self.img_filenames))

    def load_image(self, filename):
        img = Image.open(filename, 'r')
        if not self.is_color:
            img = img.convert("L")
        img = img.crop((0, 0, self.size[0], self.size[1]))

        return img

    def __len__(self):
        # If we have specified specific idx to sample from, we only
        # return from those, otherwise, we want to return from the whole
        # dataset
        if (len(self.idx_to_sample) != 0):
            return len(self.idx_to_sample)
        else:
            return len(self.img_filenames)

    def __getitem__(self, item):
        # if we have specified specific idx to sample from, convert
        # back the item number to the actual item we can sample from,
        # otherwise you can directly use the item since the length
        # corresponds to all the files in the directory.
        if (len(self.idx_to_sample) != 0):
            idx = self.idx_to_sample[item]
        else:
            idx = item

        if (self.preload):
            img = self.img_preloaded[idx]
        else:
            img = self.load_image(self.img_filenames[idx])

        return img


class CompositeGradients(Dataset):
    def __init__(self, img_filepath1, img_filepath2,
                 sidelength=None,
                 is_color=False):
        super().__init__()

        if isinstance(sidelength, int):
            sidelength = (sidelength, sidelength)

        self.is_color = is_color
        if (self.is_color):
            self.channels = 3
        else:
            self.channels = 1

        self.img1 = Image.open(img_filepath1)
        self.img2 = Image.open(img_filepath2)

        if not self.is_color:
            self.img1 = self.img1.convert("L")
            self.img2 = self.img2.convert("L")
        else:
            self.img1 = self.img1.convert("RGB")
            self.img2 = self.img2.convert("RGB")

        self.transform = Compose([
            ToTensor(),
            Normalize(torch.Tensor([0.5]), torch.Tensor([0.5]))
        ])

        self.mgrid = get_mgrid(sidelength)

        self.img1 = self.transform(self.img1)
        self.img2 = self.transform(self.img2)

        paddedImg = .85 * torch.ones_like(self.img1)
        paddedImg[:, 512 - 340:512, :] = self.img2
        self.img2 = paddedImg

        self.grads1 = self.compute_gradients(self.img1)
        self.grads2 = self.compute_gradients(self.img2)

        self.comp_grads = (.5 * self.grads1 + .5 * self.grads2)

        self.img1 = self.img1.permute(1, 2, 0).view(-1, self.channels)
        self.img2 = self.img2.permute(1, 2, 0).view(-1, self.channels)

    def compute_gradients(self, img):
        if not self.is_color:
            gradx = scipy.ndimage.sobel(img.numpy(), axis=1).squeeze(0)[..., None]
            grady = scipy.ndimage.sobel(img.numpy(), axis=2).squeeze(0)[..., None]
        else:
            gradx = np.moveaxis(scipy.ndimage.sobel(img.numpy(), axis=1), 0, -1)
            grady = np.moveaxis(scipy.ndimage.sobel(img.numpy(), axis=2), 0, -1)

        grads = torch.cat((torch.from_numpy(gradx).reshape(-1, self.channels),
                           torch.from_numpy(grady).reshape(-1, self.channels)),
                          dim=-1)
        return grads

    def __len__(self):
        return 1

    def __getitem__(self, idx):
        in_dict = {'idx': idx, 'coords': self.mgrid}
        gt_dict = {'img1': self.img1,
                   'img2': self.img2,
                   'grads1': self.grads1,
                   'grads2': self.grads2,
                   'gradients': self.comp_grads}

        return in_dict, gt_dict<|MERGE_RESOLUTION|>--- conflicted
+++ resolved
@@ -569,7 +569,6 @@
                                                               'normals': torch.from_numpy(normals).float()}
 
 
-<<<<<<< HEAD
 class PointCloudNonRandom(Dataset):
     """Point Cloud dataset where the sampling is done by a proper sampler
     instead of inside __getitem__. The goal is to decouple the dataset
@@ -597,23 +596,14 @@
     numpy.genfromtxt
     """
     def __init__(self, pointcloud_path, keep_aspect_ratio=True, k_range=10000):
-=======
-class PointCloudTubularCurvatures(Dataset):
-    def __init__(self, pointcloud_path, on_surface_points, keep_aspect_ratio=True):
->>>>>>> 97082fb5
         super().__init__()
 
         print("Loading point cloud")
         point_cloud = np.genfromtxt(pointcloud_path)
-<<<<<<< HEAD
         print("Finished loading point cloud")
 
         # exporting ply (point, curvatures, normal):  x, y, z, k1, k2, nx, ny, nz
         # Removing points with absurd curvatures.
-=======
-        
-        k_range = 5000
->>>>>>> 97082fb5
         n = point_cloud.shape[0]
         point_cloud = point_cloud[np.absolute(point_cloud[:, 3]) <= k_range]
         out_min_k1 = n - point_cloud.shape[0]
@@ -623,22 +613,11 @@
 
         print(f"[WARN] Removed {out_min_k1} with abs(k1) > {k_range}.")
         print(f"[WARN] Removed {out_min_k2} with abs(k2) > {k_range}.")
-<<<<<<< HEAD
 
         coords = point_cloud[:, :3]
         max_curvatures = point_cloud[:, 3]
         min_curvatures = point_cloud[:, 4]
         self.normals = point_cloud[:, 5:]
-=======
-        
-        print("Finished loading point cloud")
-
-        #exporting ply (point, curvatures, normal):  x, y, z, k1, k2, nx, ny, nz
-        coords = point_cloud[:, :3]
-        min_curvatures = point_cloud[:, 4]
-        max_curvatures = point_cloud[:, 3]
-        self.normals = point_cloud[:, 5:8]
->>>>>>> 97082fb5
 
         # Reshape point cloud such that it lies in bounding box of (-1, 1) (distorts geometry, but makes for high
         # sample efficiency)
@@ -657,7 +636,6 @@
         self.min_curvatures = min_curvatures
         self.max_curvatures = max_curvatures
 
-<<<<<<< HEAD
     def __len__(self):
         return self.coords.shape[0]
 
@@ -695,31 +673,49 @@
         }
 
 
-class PointCloudSDF(Dataset):
-    """Point Cloud dataset with points sampled on the domain using their SDF
-    value instead of -1 as per Sitzmann's work.
-
-    Parameters
-    ----------
-    pointcloud_path: str
-        Path to the input file. This file is loaded as a numpy array. We assume
-        that the data is organized as follows: x, y, z, nx, ny, nz, k1, k2, sdf
-
-    on_surface_points: int
-        Number of points to fetch on the level-set 0 of the object.
-
-    k_range: int, optional
-        The maximum curvature value to allow. Any samples with absolute value
-        of curvature larger than this will be REMOVED from the cloud. Default
-        value is 10000.
-
-    See Also
-    --------
-    numpy.genfromtxt
-    """
-    def __init__(self, pointcloud_path, on_surface_points, k_range=10000):
-=======
-        self.on_surface_points = on_surface_points
+class PointCloudTubularCurvatures(Dataset):
+    def __init__(self, pointcloud_path, on_surface_points, keep_aspect_ratio=True):
+        super().__init__()
+
+        print("Loading point cloud")
+        point_cloud = np.genfromtxt(pointcloud_path)
+
+        k_range = 5000
+
+        n = point_cloud.shape[0]
+        point_cloud = point_cloud[np.absolute(point_cloud[:, 3]) <= k_range]
+        out_min_k1 = n - point_cloud.shape[0]
+
+        point_cloud = point_cloud[np.absolute(point_cloud[:, 4]) <= k_range]
+        out_min_k2 = n - point_cloud.shape[0] + out_min_k1
+
+        print(f"[WARN] Removed {out_min_k1} with abs(k1) > {k_range}.")
+        print(f"[WARN] Removed {out_min_k2} with abs(k2) > {k_range}.")
+
+        print("Finished loading point cloud")
+
+        #exporting ply (point, curvatures, normal):  x, y, z, k1, k2, nx, ny, nz
+        coords = point_cloud[:, :3]
+        min_curvatures = point_cloud[:, 4]
+        max_curvatures = point_cloud[:, 3]
+        self.normals = point_cloud[:, 5:8]
+
+        # Reshape point cloud such that it lies in bounding box of (-1, 1) (distorts geometry, but makes for high
+        # sample efficiency)
+        coords -= np.mean(coords, axis=0, keepdims=True)
+        if keep_aspect_ratio:
+            coord_max = np.amax(coords)
+            coord_min = np.amin(coords)
+        else:
+            coord_max = np.amax(coords, axis=0, keepdims=True)
+            coord_min = np.amin(coords, axis=0, keepdims=True)
+
+        self.coords = (coords - coord_min) / (coord_max - coord_min)
+        self.coords -= 0.5
+        self.coords *= 2.
+
+        self.min_curvatures = min_curvatures
+        self.max_curvatures = max_curvatures
 
     def __len__(self):
         return self.coords.shape[0] // self.on_surface_points
@@ -727,11 +723,11 @@
     def __getitem__(self, idx):
         point_cloud_size = self.coords.shape[0]
 
-        off_surface_samples = self.on_surface_points 
-        in_surface_samples  = self.on_surface_points  
-        out_surface_samples = self.on_surface_points 
+        off_surface_samples = self.on_surface_points
+        in_surface_samples = self.on_surface_points
+        out_surface_samples = self.on_surface_points
         total_samples = in_surface_samples + self.on_surface_points + out_surface_samples + off_surface_samples
-      
+
         # Random coords
         rand_idcs = np.random.choice(point_cloud_size, size=self.on_surface_points)
 
@@ -740,7 +736,6 @@
         on_surface_min_curvature = np.expand_dims(self.min_curvatures[rand_idcs],-1)
         on_surface_max_curvature = np.expand_dims(self.max_curvatures[rand_idcs],-1)
 
-        
         #tubular vicinity using curvature radius
         epsilon = 0.0005
         curvature_radius = 1./(np.maximum(np.absolute(on_surface_min_curvature), np.absolute(on_surface_max_curvature))) 
@@ -787,21 +782,39 @@
         max_curvature = np.concatenate((max_curvature, off_surface_max_curvature))
         #max_curvature = np.expand_dims(max_curvature, -1)
 
-
         return {'coords': torch.from_numpy(coords).float()}, {'sdf': torch.from_numpy(sdf).float(),
                                                               'normals': torch.from_numpy(normals).float(),
                                                               'min_curvature': torch.from_numpy(min_curvature).float(),
                                                               'max_curvature': torch.from_numpy(max_curvature).float()}
 
 
-class PointCloudPrincipalDirections(Dataset):
-    def __init__(self, pointcloud_path, on_surface_points, keep_aspect_ratio=True):
->>>>>>> 97082fb5
+class PointCloudSDF(Dataset):
+    """Point Cloud dataset with points sampled on the domain using their SDF
+    value instead of -1 as per Sitzmann's work.
+
+    Parameters
+    ----------
+    pointcloud_path: str
+        Path to the input file. This file is loaded as a numpy array. We assume
+        that the data is organized as follows: x, y, z, nx, ny, nz, k1, k2, sdf
+
+    on_surface_points: int
+        Number of points to fetch on the level-set 0 of the object.
+
+    k_range: int, optional
+        The maximum curvature value to allow. Any samples with absolute value
+        of curvature larger than this will be REMOVED from the cloud. Default
+        value is 10000.
+
+    See Also
+    --------
+    numpy.genfromtxt
+    """
+    def __init__(self, pointcloud_path, on_surface_points, k_range=10000):
         super().__init__()
 
         print("Loading point cloud")
         point_cloud = np.genfromtxt(pointcloud_path)
-<<<<<<< HEAD
         print("Finished loading point cloud")
 
         # exporting ply (point, curvatures, normal):  x, y, z, nx, ny, nz, k1, k2, sdf
@@ -811,21 +824,11 @@
         out_min_k1 = n - point_cloud.shape[0]
 
         point_cloud = point_cloud[np.absolute(point_cloud[:, 7]) <= k_range]
-=======
-
-        k_range = 5000
-        n = point_cloud.shape[0]
-        point_cloud = point_cloud[np.absolute(point_cloud[:, 3]) <= k_range]
-        out_min_k1 = n - point_cloud.shape[0]
-
-        point_cloud = point_cloud[np.absolute(point_cloud[:, 4]) <= k_range]
->>>>>>> 97082fb5
         out_min_k2 = n - point_cloud.shape[0] + out_min_k1
 
         print(f"[WARN] Removed {out_min_k1} with abs(k1) > {k_range}.")
         print(f"[WARN] Removed {out_min_k2} with abs(k2) > {k_range}.")
 
-<<<<<<< HEAD
         self.coords = point_cloud[:, :3]
         self.normals = point_cloud[:, 3:6]
         self.max_curvatures = point_cloud[:, 6]
@@ -834,14 +837,75 @@
 
         self.on_surface_points = on_surface_points
         self.on_surface = self.sdf == 0
-=======
+
+    def __len__(self):
+        return self.coords.shape[0] // self.on_surface_points
+
+    def __getitem__(self, idx):
+        off_surface_samples = self.on_surface_points  # **2
+        total_samples = self.on_surface_points + off_surface_samples
+
+        # Random coords of on surface points
+        on_surface_idx = np.flatnonzero(self.on_surface)
+        rand_idcs = np.random.choice(on_surface_idx, size=self.on_surface_points)
+
+        on_surface_coords = self.coords[rand_idcs, :]
+        on_surface_normals = self.normals[rand_idcs, :]
+        on_surface_min_curvature = self.min_curvatures[rand_idcs]
+        on_surface_max_curvature = self.max_curvatures[rand_idcs]
+
+        # Random coords of off-surface points
+        off_surface_idx = np.flatnonzero(~self.on_surface)
+        rand_idcs = np.random.choice(off_surface_idx, size=off_surface_samples)
+
+        off_surface_coords = self.coords[rand_idcs, :]
+        off_surface_normals = self.normals[rand_idcs, :]
+        off_surface_min_curvature = self.min_curvatures[rand_idcs]
+        off_surface_max_curvature = self.max_curvatures[rand_idcs]
+        off_surface_sdf = self.sdf[rand_idcs]
+
+        sdf = np.zeros((total_samples, 1))
+        sdf[self.on_surface_points:, ] = off_surface_sdf[:, np.newaxis]
+
+        coords = np.hstack((on_surface_coords, off_surface_coords))
+        normals = np.hstack((on_surface_normals, off_surface_normals))
+
+        min_curvature = np.concatenate((on_surface_min_curvature, off_surface_min_curvature))
+        min_curvature = np.expand_dims(min_curvature, -1)
+        max_curvature = np.concatenate((on_surface_max_curvature, off_surface_max_curvature))
+        max_curvature = np.expand_dims(max_curvature, -1)
+
+        return {'coords': torch.from_numpy(coords).float()}, {'sdf': torch.from_numpy(sdf).float(),
+                                                              'normals': torch.from_numpy(normals).float(),
+                                                              'min_curvature': torch.from_numpy(min_curvature).float(),
+                                                              'max_curvature': torch.from_numpy(max_curvature).float()}
+
+
+class PointCloudPrincipalDirections(Dataset):
+    def __init__(self, pointcloud_path, on_surface_points, keep_aspect_ratio=True):
+        super().__init__()
+
+        print("Loading point cloud")
+        point_cloud = np.genfromtxt(pointcloud_path)
+
+        k_range = 5000
+        n = point_cloud.shape[0]
+        point_cloud = point_cloud[np.absolute(point_cloud[:, 3]) <= k_range]
+        out_min_k1 = n - point_cloud.shape[0]
+
+        point_cloud = point_cloud[np.absolute(point_cloud[:, 4]) <= k_range]
+        out_min_k2 = n - point_cloud.shape[0] + out_min_k1
+
+        print(f"[WARN] Removed {out_min_k1} with abs(k1) > {k_range}.")
+        print(f"[WARN] Removed {out_min_k2} with abs(k2) > {k_range}.")
+
         print("Finished loading point cloud")
 
         #exporting ply (point, curvatures, normal, principal direction):  x, y, z, k1, k2, nx, ny, nz, kx, ky, kz
         coords = point_cloud[:, :3]
         self.min_curvatures = point_cloud[:, 4]
         self.max_curvatures = point_cloud[:, 3]
-        self.normals   = point_cloud[:, 5:8]
+        self.normals = point_cloud[:, 5:8]
         self.principal_directions = point_cloud[:, 8:11]
 
         # Reshape point cloud such that it lies in bounding box of (-1, 1) (distorts geometry, but makes for high
@@ -859,51 +923,24 @@
         self.coords *= 2.
 
         self.on_surface_points = on_surface_points
->>>>>>> 97082fb5
 
     def __len__(self):
         return self.coords.shape[0] // self.on_surface_points
 
     def __getitem__(self, idx):
-<<<<<<< HEAD
+        point_cloud_size = self.coords.shape[0]
+
         off_surface_samples = self.on_surface_points  # **2
         total_samples = self.on_surface_points + off_surface_samples
 
-        # Random coords of on surface points
-        on_surface_idx = np.flatnonzero(self.on_surface)
-        rand_idcs = np.random.choice(on_surface_idx, size=self.on_surface_points)
-=======
-        point_cloud_size = self.coords.shape[0]
-
-        off_surface_samples = self.on_surface_points  # **2
-        total_samples = self.on_surface_points + off_surface_samples
-
         # Random coords
         rand_idcs = np.random.choice(point_cloud_size, size=self.on_surface_points)
->>>>>>> 97082fb5
 
         on_surface_coords = self.coords[rand_idcs, :]
         on_surface_normals = self.normals[rand_idcs, :]
         on_surface_min_curvature = self.min_curvatures[rand_idcs]
         on_surface_max_curvature = self.max_curvatures[rand_idcs]
-<<<<<<< HEAD
-
-        # Random coords of off-surface points
-        off_surface_idx = np.flatnonzero(~self.on_surface)
-        rand_idcs = np.random.choice(off_surface_idx, size=off_surface_samples)
-
-        off_surface_coords = self.coords[rand_idcs, :]
-        off_surface_normals = self.normals[rand_idcs, :]
-        off_surface_min_curvature = self.min_curvatures[rand_idcs]
-        off_surface_max_curvature = self.max_curvatures[rand_idcs]
-        off_surface_sdf = self.sdf[rand_idcs]
-
-        sdf = np.zeros((total_samples, 1))
-        sdf[self.on_surface_points:, ] = off_surface_sdf[:, np.newaxis]
-
-        coords = np.hstack((on_surface_coords, off_surface_coords))
-        normals = np.hstack((on_surface_normals, off_surface_normals))
-=======
+
         on_surface_principal_directions = self.principal_directions[rand_idcs, :]
 
         off_surface_coords = np.random.uniform(-1, 1, size=(off_surface_samples, 3))
@@ -920,33 +957,22 @@
 
         coords = np.concatenate((on_surface_coords, off_surface_coords), axis=0)
         normals = np.concatenate((on_surface_normals, off_surface_normals), axis=0)
->>>>>>> 97082fb5
         min_curvature = np.concatenate((on_surface_min_curvature, off_surface_min_curvature))
         min_curvature = np.expand_dims(min_curvature, -1)
         max_curvature = np.concatenate((on_surface_max_curvature, off_surface_max_curvature))
         max_curvature = np.expand_dims(max_curvature, -1)
-<<<<<<< HEAD
-=======
         principal_directions = np.concatenate((on_surface_principal_directions, off_surface_principal_directions), axis=0)
-        
-
->>>>>>> 97082fb5
 
         return {'coords': torch.from_numpy(coords).float()}, {'sdf': torch.from_numpy(sdf).float(),
                                                               'normals': torch.from_numpy(normals).float(),
                                                               'min_curvature': torch.from_numpy(min_curvature).float(),
-<<<<<<< HEAD
-                                                              'max_curvature': torch.from_numpy(max_curvature).float()}
-=======
                                                               'max_curvature': torch.from_numpy(max_curvature).float(),
                                                               'principal_directions': torch.from_numpy(principal_directions).float()}
 
 
-
 class PointCloudImplictFunctions(Dataset):
     def __init__(self, pointcloud_path, on_surface_points, keep_aspect_ratio=True):
         super().__init__()
-       
         self.coords = np.random.uniform(-1, 1, size=(300000, 3))
         self.points = on_surface_points
 
@@ -968,24 +994,23 @@
 
         coords = coord_values['model_in']
         values = coord_values['model_out']#.unsqueeze(0)
-        
-        gradient = diff_operators.gradient(values,coords)#np.ones((off_surface_samples, 3)) * -1
-    
-        hessian  = diff_operators.hessian(values,coords)
-        min_curvature, max_curvature = diff_operators.principal_curvature(values,coords,gradient,hessian)
-        principal_directions = diff_operators.principal_directions(gradient,hessian[0])[0]
+
+        gradient = diff_operators.gradient(values, coords)#np.ones((off_surface_samples, 3)) * -1
+
+        hessian = diff_operators.hessian(values, coords)
+        min_curvature, max_curvature = diff_operators.principal_curvature(values, coords, gradient, hessian)
+        principal_directions = diff_operators.principal_directions(gradient, hessian[0])[0]
 
         return {'coords': coords[0]}, {'sdf': values[0].cpu(),
-                                    'normals': gradient[0].cpu(),
-                                    'min_curvature': min_curvature.cpu(),
-                                    'max_curvature': max_curvature.cpu(),
-                                    'principal_directions': principal_directions[0].cpu()}
+                                       'normals': gradient[0].cpu(),
+                                       'min_curvature': min_curvature.cpu(),
+                                       'max_curvature': max_curvature.cpu(),
+                                       'principal_directions': principal_directions[0].cpu()}
 
 
 class PointCloudImplictFunctions_4D(Dataset):
     def __init__(self, pointcloud_path, on_surface_points, keep_aspect_ratio=True):
         super().__init__()
-       
         self.coords = np.random.uniform(-1, 1, size=(100000, 3))
         self.points = on_surface_points
 
@@ -995,9 +1020,9 @@
     def __getitem__(self, idx):
         point_cloud_size = self.coords.shape[0]
 
-        time = torch.zeros((1,3*self.points, 1))  
+        time = torch.zeros((1, 3*self.points, 1))
         time[:, :self.points, :] = 0
-        time[:, self.points:2*self.points, :] = 0.5  
+        time[:, self.points:2*self.points, :] = 0.5
         time[:, 2*self.points:, :] = 1
 
         rand_idcs = np.random.choice(point_cloud_size, size=self.points)
@@ -1016,13 +1041,13 @@
 
         coords1 = coord_values1['model_in']
         values1 = coord_values1['model_out']#.unsqueeze(0)
-        
+
         coords2 = coord_values2['model_in']
         values2 = coord_values2['model_out']#.unsqueeze(0)
-        
+
         coords3 = coord_values3['model_in']
         values3 = coord_values3['model_out']#.unsqueeze(0)
-        
+
         gradient1 = diff_operators.gradient(values1,coords1)#np.ones((off_surface_samples, 3)) * -1
         gradient2 = diff_operators.gradient(values2,coords2)#np.ones((off_surface_samples, 3)) * -1
         gradient3 = diff_operators.gradient(values3,coords3)#np.ones((off_surface_samples, 3)) * -1
@@ -1038,10 +1063,7 @@
         # print(gradient.shape)
 
         return {'coords': coords[0]}, {'sdf': values[0].cpu(),
-                                    'normals': gradient[0].cpu()}
-
-
->>>>>>> 97082fb5
+                                       'normals': gradient[0].cpu()}
 
 
 class Video(Dataset):
